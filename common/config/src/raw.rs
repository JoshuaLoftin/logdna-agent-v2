--- conflicted
+++ resolved
@@ -500,11 +500,8 @@
         assert!(new_config.is_ok());
         let new_config = new_config.unwrap();
         assert_eq!(config, new_config);
-<<<<<<< HEAD
         assert_eq!(config.log.k8s_exclude_rules, None);
-=======
         assert_eq!(config.startup, k8s_config);
->>>>>>> 6d22f677
     }
 
     #[test]
